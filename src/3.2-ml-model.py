--- conflicted
+++ resolved
@@ -1,16 +1,6 @@
 #!/usr/bin/env python
 
 """ src/3.2-ml-model.py"""
-
-<<<<<<< HEAD
-=======
-import argparse
-import json
-import os
-import sys
-import joblib
->>>>>>> cea72aec
-
 
 class MLMapper:
     def __init__(self, model_path: str):
